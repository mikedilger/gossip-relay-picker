--- conflicted
+++ resolved
@@ -14,11 +14,7 @@
 [dependencies]
 async-trait = "0.1"
 dashmap = "5.4"
-<<<<<<< HEAD
-nostr-types = { git = "https://github.com/mikedilger/nostr-types", rev = "c3b27567d4cd4a3587d6d3641fa163c5fccc8e9b", features = [ "speedy" ] }
-=======
-nostr-types = { git = "https://github.com/mikedilger/nostr-types", rev = "571a9831c620a6239c0c97364025ae88c96c4d32", features = [ "speedy" ] }
->>>>>>> b0dc9c73
+nostr-types = { git = "https://github.com/mikedilger/nostr-types", rev = "cda62d981d5bcab613c0e122a0a014d76c4b2df2", features = [ "speedy" ] }
 thiserror = "1.0"
 tracing = "0.1"
 tokio = { version = "1", features = ["full"] }